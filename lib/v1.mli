(*
 * Copyright (c) 2011-2013 Anil Madhavapeddy <anil@recoil.org>
 * Copyright (c) 2013      Thomas Gazagnaire <thomas@gazagnaire.org>
 * Copyright (c) 2013      Citrix Systems Inc
 *
 * Permission to use, copy, modify, and distribute this software for any
 * purpose with or without fee is hereby granted, provided that the above
 * copyright notice and this permission notice appear in all copies.
 *
 * THE SOFTWARE IS PROVIDED "AS IS" AND THE AUTHOR DISCLAIMS ALL WARRANTIES
 * WITH REGARD TO THIS SOFTWARE INCLUDING ALL IMPLIED WARRANTIES OF
 * MERCHANTABILITY AND FITNESS. IN NO EVENT SHALL THE AUTHOR BE LIABLE FOR
 * ANY SPECIAL, DIRECT, INDIRECT, OR CONSEQUENTIAL DAMAGES OR ANY DAMAGES
 * WHATSOEVER RESULTING FROM LOSS OF USE, DATA OR PROFITS, WHETHER IN AN
 * ACTION OF CONTRACT, NEGLIGENCE OR OTHER TORTIOUS ACTION, ARISING OUT OF
 * OR IN CONNECTION WITH THE USE OR PERFORMANCE OF THIS SOFTWARE.
 *)

module type IO_PAGE = sig
  (** Memory allocation interface. *)

  type buf
  (** Type of a C buffer (usually Cstruct) *)

  type t = (char, Bigarray.int8_unsigned_elt, Bigarray.c_layout) Bigarray.Array1.t
  (** Type of memory blocks. *)

  val get : int -> t
  (** [get n] allocates and returns a memory block of [n] pages. If
      there is not enough memory, the unikernel will terminate. *)

  val get_order : int -> t
  (** [get_order i] is [get (1 lsl i)]. *)

  val pages : int -> t list
  (** [pages n] allocates a memory block of [n] pages and return the the
      list of pages allocated. *)

  val pages_order : int -> t list
  (** [pages_order i] is [pages (1 lsl i)]. *)

  val length : t -> int
  (** [length t] is the size of [t], in bytes. *)

  val to_cstruct : t -> buf
  val to_string : t -> string

  val to_pages : t -> t list
  (** [to_pages t] is a list of [size] memory blocks of one page each,
      where [size] is the size of [t] in pages. *)

  val string_blit : string -> int -> t -> int -> int -> unit
  (** [string_blit src srcoff dst dstoff len] copies [len] bytes from
      string [src], starting at byte number [srcoff], to memory block
      [dst], starting at byte number dstoff. *)

  val blit : t -> t -> unit
  (** [blit t1 t2] is the same as {!Bigarray.Array1.blit}. *)

  val round_to_page_size : int -> int
  (** [round_to_page_size n] returns the number of bytes that will be
      allocated for storing [n] bytes in memory *)
end

module type CLOCK = sig
  (** Clock operations.
      Currently read-only to retrieve the time in various formats. *)

  type tm =
    { tm_sec : int;               (** Seconds 0..60 *)
      tm_min : int;               (** Minutes 0..59 *)
      tm_hour : int;              (** Hours 0..23 *)
      tm_mday : int;              (** Day of month 1..31 *)
      tm_mon : int;               (** Month of year 0..11 *)
      tm_year : int;              (** Year - 1900 *)
      tm_wday : int;              (** Day of week (Sunday is 0) *)
      tm_yday : int;              (** Day of year 0..365 *)
      tm_isdst : bool;            (** Daylight time savings in effect *)
    }
  (** The type representing wallclock time and calendar date. *)

  val time : unit -> float
  (** Return the current time since 00:00:00 GMT, Jan. 1, 1970, in
      seconds. *)

  val gmtime : float -> tm
  (** Convert a time in seconds, as returned by {!time}, into a
      date and a time. Assumes UTC (Coordinated Universal Time), also
      known as GMT. *)
end

module type DEVICE = sig
  (** Device operations.
      Defines the functions to connect and disconnect any device *)

  type +'a io
  (** A potentially blocking I/O operation *)

  type t
  (** The type representing the internal state of the device *)

  type error
  (** An error signalled by the device, normally returned after a
      connection attempt *)

  type id
  (** Type defining an identifier for this device that uniquely
      identifies it among a device tree. *)

  val id : t -> id
  (** Return the identifier that was used to construct this device *)

  val connect: id -> [ `Error of error | `Ok of t ] io
  (** Connect to the device identified by [id] *)

  val disconnect : t -> unit io
  (** Disconnect from the device.  While this might take some
      time to complete, it can never result in an error. *)
end

module type KV_RO = sig
  (** Static Key/value store. *)

  type error =
    | Unknown_key of string

  include DEVICE
    with type error := error

  (** Abstract type for a page-aligned memory buffer *)
  type page_aligned_buffer

  val read: t -> string -> int -> int -> [ `Ok of page_aligned_buffer list | `Error of error ] io
  (** [read t key offset length] reads up to [length] bytes from the value
      associated with [key]. If less data is returned than requested, this
      indicates the end of the value. *)

  val size: t -> string -> [`Error of error | `Ok of int64] io
  (** Get the value size. *)

end


(** Text console input/output operations. *)
module type CONSOLE = sig
<<<<<<< HEAD
  type error =
    | Invalid_console of string
=======
  type error = [
    | `Invalid_console of string
  ]
>>>>>>> 7b9e0cbd

  include DEVICE with
    type error := error

  (** [write t buf off len] writes up to [len] chars of [String.sub buf
      off len] to the console [t] and returns the number of bytes
      written. Raises {!Invalid_argument} if [len > buf - off]. *)
  val write : t -> string -> int -> int -> int

  (** [write_all t buf off len] is a thread that writes [String.sub buf
      off len] to the console [t] and returns when done. Raises
      {!Invalid_argument} if [len > buf - off]. *)
  val write_all : t -> string -> int -> int -> unit io

  (** [log str] writes as much characters of [str] that can be written
      in one write operation to the console [t], then writes
      "\r\n" to it. *)
  val log : t -> string -> unit

  (** [log_s str] is a thread that writes [str ^ "\r\n"] in the
      console [t]. *)
  val log_s : t -> string -> unit io

end

module type BLOCK = sig

  (** Abstract type for a page-aligned memory buffer *)
  type page_aligned_buffer

  (** IO operation errors *)
  type error = [
    | `Unknown of string (** an undiagnosed error *)
    | `Unimplemented     (** operation not yet implemented in the code *)
    | `Is_read_only      (** you cannot write to a read/only instance *)
    | `Disconnected      (** the device has been previously disconnected *)
  ]

  include DEVICE with
    type error := error

  (** Characteristics of the block device. Note some devices may be able
      to make themselves bigger over time. *)
  type info = {
    read_write: bool;    (** True if we can write, false if read/only *)
    sector_size: int;    (** Octets per sector *)
    size_sectors: int64; (** Total sectors per device *)
  }

  (** Query the characteristics of a specific block device *)
  val get_info: t -> info io

  (** [read device sector_start buffers] returns a blocking IO operation which
      attempts to fill [buffers] with data starting at [sector_start].
      Each of [buffers] must be a whole number of sectors in length. The list
      of buffers can be of any length. *)
  val read: t -> int64 -> page_aligned_buffer list -> [ `Error of error | `Ok of unit ] io

  (** [write device sector_start buffers] returns a blocking IO operation which
      attempts to write the data contained within [buffers] to [t] starting
      at [sector_start]. When the IO operation completes then all writes have been
      persisted.

      Once submitted, it is not possible to cancel a request and there is no timeout.

      The operation may fail with
      * [`Unimplemented]: the operation has not been implemented, no data has been written
      * [`Is_read_only]: the device is read-only, no data has been written
      * [`Disconnected]: the device has been disconnected at application request,
        an unknown amount of data has been written
      * [`Unknown]: some other permanent, fatal error (e.g. disk is on fire), where
        an unknown amount of data has been written

      Each of [buffers] must be a whole number of sectors in length. The list
      of buffers can be of any length.

      The data will not be copied, so the supplied buffers must not be re-used
      until the IO operation completes. *)
  val write: t -> int64 -> page_aligned_buffer list -> [ `Error of error | `Ok of unit ] io

end

module type NETWORK = sig

  (** Abstract type for a page-aligned memory buffer *)
  type page_aligned_buffer

  (** Abstract type for a memory buffer that may not be page aligned *)
  type buffer

  (** IO operation errors *)
  type error = [
    | `Unknown of string (** an undiagnosed error *)
    | `Unimplemented     (** operation not yet implemented in the code *)
    | `Disconnected      (** the device has been previously disconnected *)
  ]

  (** Unique MAC identifier for the device *)
  type macaddr

  include DEVICE with
    type error := error

  val write : t -> buffer -> unit io
  (** [write nf buf] outputs [buf] to netfront [nf]. *)

  val writev : t -> buffer list -> unit io
  (** [writev nf bufs] output a list of buffers to netfront [nf] as a
      single packet. *)

  val read : t -> page_aligned_buffer -> [ `Error of error | `Ok of buffer ] io
  (** [read nf buf] is a blocking operation that fills in the [buf] with
      data from the network, and returns a [buffer] that represents the
      view onto the data that was actually read. *)

  val mac : t -> macaddr
  (** [mac nf] is the MAC address of [nf]. *)

  type stats = {
    mutable rx_bytes : int64;
    mutable rx_pkts : int32;
    mutable tx_bytes : int64;
    mutable tx_pkts : int32;
  }

  val get_stats_counters : t -> stats
  val reset_stats_counters : t -> unit
end

module type FS = sig

  (** Abstract type representing an error from the block layer *)
  type block_device_error

  type error = [
    | `Not_a_directory of string             (** Cannot create a directory entry in a file *)
    | `Is_a_directory of string              (** Cannot read or write the contents of a directory *)
    | `Directory_not_empty of string         (** Cannot remove a non-empty directory *)
    | `No_directory_entry of string * string (** Cannot find a directory entry *)
    | `File_already_exists of string         (** Cannot create a file with a duplicate name *)
    | `No_space                              (** No space left on the block device *)
    | `Format_not_recognised of string       (** The block device appears to not be formatted *)
    | `Unknown_error of string
    | `Block_device of block_device_error
  ]

  (* The following is from KV_RO: *)
  include DEVICE
    with type error := error

  (** Abstract type for a page-aligned memory buffer *)
  type page_aligned_buffer

  val read: t -> string -> int -> int -> [ `Ok of page_aligned_buffer list | `Error of error ] io
  (** [read t key offset length] reads up to [length] bytes from the value
      associated with [key]. If less data is returned than requested, this
      indicates the end of the value. *)

  val size: t -> string -> [`Error of error | `Ok of int64] io
  (** Get the value size. *)

  (* The following is specific to FS: *)
  (** Per-file/directory statistics *)
  type stat = {
    filename: string; (** Filename within the enclosing directory *)
    read_only: bool;  (** True means the contents are read-only *)
    directory: bool;  (** True means the entity is a directory; false means a file *)
    size: int64;      (** Size of the entity in bytes *)
  }

  (** [format t size] erases the contents of [t] and creates an empty filesystem
      of size [size] bytes *)
  val format: t -> int64 -> [ `Ok of unit | `Error of error ] io

  (** [create t path] creates an empty file at [path] *)
  val create: t -> string -> [ `Ok of unit | `Error of error ] io

  (** [mkdir t path] creates an empty directory at [path] *)
  val mkdir: t -> string -> [ `Ok of unit | `Error of error ] io

  (** [destroy t path] removes a [path] (which may be a file or an empty
      directory) on filesystem [t] *)
  val destroy: t -> string -> [ `Ok of unit | `Error of error ] io

  (** [stat t path] returns information about file or directory at [path] *)
  val stat: t -> string -> [ `Ok of stat | `Error of error ] io

  (** [listdir t path] returns the names of files and subdirectories
      within the directory [path] *)
  val listdir: t -> string -> [ `Ok of string list | `Error of error ] io

  (** [write t path offset data] writes [data] at [offset] in file [path] on
      filesystem [t] *)
  val write: t -> string -> int -> page_aligned_buffer -> [ `Ok of unit | `Error of error ] io

end<|MERGE_RESOLUTION|>--- conflicted
+++ resolved
@@ -143,14 +143,9 @@
 
 (** Text console input/output operations. *)
 module type CONSOLE = sig
-<<<<<<< HEAD
-  type error =
-    | Invalid_console of string
-=======
   type error = [
     | `Invalid_console of string
   ]
->>>>>>> 7b9e0cbd
 
   include DEVICE with
     type error := error
